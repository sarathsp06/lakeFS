package main

import (
	"fmt"
	"os"
	"os/user"
	"path"
	"treeverse-lake/auth"
	"treeverse-lake/auth/model"
	"treeverse-lake/block"
	db2 "treeverse-lake/db"
	"treeverse-lake/gateway"
	"treeverse-lake/gateway/permissions"
	"treeverse-lake/index"
	"treeverse-lake/index/store"

	"github.com/dgraph-io/badger"

	log "github.com/sirupsen/logrus"
)

var (
	DefaultBlockLocation    = path.Join(home(), "tv_state", "blocks")
	DefaultMetadataLocation = path.Join(home(), "tv_state", "kv")
)

func home() string {
	u, err := user.Current()
	if err != nil {
		panic(err)
	}
	return u.HomeDir
}

func createCreds() {
	// init db
	db, err := badger.Open(badger.DefaultOptions(DefaultMetadataLocation).
		WithTruncate(true))
	if err != nil {
		panic(err)
	}

	// init auth
	authService := auth.NewKVAuthService(db)
	err = authService.CreateUser(&model.User{
		Id:       "exampleuid",
		Email:    "ozkatz100@gmail.com",
		FullName: "Oz Katz",
	})
	if err != nil {
		panic(err)
	}

	err = authService.CreateRole(&model.Role{
		Id:   "examplerid",
		Name: "AdminRole",
		Policies: []*model.Policy{
			{
				Permission: permissions.PermissionManageRepos,
				Arn:        "arn:treeverse:repos:::*",
			},
			{
				Permission: permissions.PermissionReadRepo,
				Arn:        "arn:treeverse:repos:::*",
			},
			{
				Permission: permissions.PermissionWriteRepo,
				Arn:        "arn:treeverse:repos:::*",
			},
		},
	})
	if err != nil {
		panic(err)
	}

	err = authService.AssignRoleToUser("examplerid", "exampleuid")
	if err != nil {
		panic(err)
	}

	creds, err := authService.CreateUserCredentials(&model.User{Id: "exampleuid"})
	if err != nil {
		panic(err)
	}

	fmt.Printf("creds:\naccess: %s\nsecret: %s\n", creds.GetAccessKeyId(), creds.GetAccessSecretKey())
}

func Run() {
	// logger
	log.SetReportCaller(true)
	log.SetFormatter(&log.TextFormatter{
		ForceColors:   true,
		FullTimestamp: true,
	})
	log.SetOutput(os.Stdout)
	log.SetLevel(log.TraceLevel) // for now

<<<<<<< HEAD
	// init db
	opts := badger.DefaultOptions(DefaultMetadataLocation).
		WithTruncate(true).
		WithLogger(db2.NewBadgerLoggingAdapter(log.WithField("subsystem", "badger")))

	db, err := badger.Open(opts)
=======
	db, err := badger.Open(badger.DefaultOptions(DefaultMetadataLocation).
		WithTruncate(true))
>>>>>>> 642d6a67
	if err != nil {
		panic(err)
	}

	// init index
	meta := index.NewKVIndex(store.NewKVStore(db))

	// init mpu manager
	mpu := index.NewKVMultipartManager(store.NewKVStore(db))

	// init block store
	blockStore, err := block.NewLocalFSAdapter(DefaultBlockLocation)
	if err != nil {
		panic(err)
	}

	// init authentication
	authService := auth.NewKVAuthService(db)

	// init gateway server
	server := gateway.NewServer("us-east-1", meta, blockStore, authService, mpu, "0.0.0.0:8000", "s3.local:8000")
	panic(server.Listen())
}

func keys() {
	// init db
	// todo: add .WithTruncate(true), like in other places
	db, err := badger.Open(badger.DefaultOptions(DefaultMetadataLocation))
	if err != nil {
		panic(err)
	}
	err = db.View(func(tx *badger.Txn) error {
		opts := badger.DefaultIteratorOptions
		opts.PrefetchValues = false
		iter := tx.NewIterator(opts)
		defer iter.Close()
		for iter.Rewind(); iter.Valid(); iter.Next() {
			item := iter.Item()
			key := item.Key()
			k := db2.KeyFromBytes(key)
			fmt.Printf("%s\n", k)
		}
		return nil
	})
	if err != nil {
		panic(err)
	}
	err = db.Close()
	if err != nil {
		panic(err)
	}
}

func tree(repoId, branch string) {
	// logger
	log.SetReportCaller(true)
	log.SetFormatter(&log.TextFormatter{
		ForceColors:   true,
		FullTimestamp: true,
	})
	log.SetOutput(os.Stderr)
	log.SetLevel(log.ErrorLevel) // for now

	// init db
	opts := badger.DefaultOptions(DefaultMetadataLocation)
	opts.Logger = db2.NewBadgerLoggingAdapter(log.WithField("subsystem", "badger"))

	db, err := badger.Open(opts)
	if err != nil {
		panic(err)
	}

	// init index
	meta := index.NewKVIndex(store.NewKVStore(db))
	err = meta.Tree(repoId, branch)
	if err != nil {
		panic(err)
	}
}

func main() {
	switch os.Args[1] {
	case "run":
		Run()
	case "creds":
		createCreds()
	case "keys":
		keys()
	case "tree":
		tree(os.Args[2], os.Args[3])
	}
}<|MERGE_RESOLUTION|>--- conflicted
+++ resolved
@@ -96,17 +96,13 @@
 	log.SetOutput(os.Stdout)
 	log.SetLevel(log.TraceLevel) // for now
 
-<<<<<<< HEAD
 	// init db
 	opts := badger.DefaultOptions(DefaultMetadataLocation).
 		WithTruncate(true).
 		WithLogger(db2.NewBadgerLoggingAdapter(log.WithField("subsystem", "badger")))
 
 	db, err := badger.Open(opts)
-=======
-	db, err := badger.Open(badger.DefaultOptions(DefaultMetadataLocation).
-		WithTruncate(true))
->>>>>>> 642d6a67
+
 	if err != nil {
 		panic(err)
 	}
