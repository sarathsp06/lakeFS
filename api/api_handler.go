--- conflicted
+++ resolved
@@ -506,47 +506,6 @@
 	})
 }
 
-<<<<<<< HEAD
-	return &models.Diff{
-		Direction: direction,
-		Path:      d.Path,
-		PathType:  pathType,
-		Type:      diffType,
-	}
-}
-func (a *Handler) RevertBranchHandler() branches.RevertBranchHandler {
-	return branches.RevertBranchHandlerFunc(func(params branches.RevertBranchParams, user *models.User) middleware.Responder {
-		err := a.authorize(user, permissions.GetBranch(params.RepositoryID))
-		if err != nil {
-			return branches.NewRevertBranchUnauthorized().WithPayload(responseErrorFrom(err))
-		}
-		switch swag.StringValue(params.Revert.Type) {
-		case models.RevertCreationTypeCOMMIT:
-			err = a.meta.RevertCommit(params.RepositoryID, params.BranchID, params.Revert.Commit)
-
-		case models.RevertCreationTypeTREE:
-			err = a.meta.RevertPath(params.RepositoryID, params.BranchID, params.Revert.Path)
-
-		case models.RevertCreationTypeRESET:
-			err = a.meta.ResetBranch(params.RepositoryID, params.BranchID)
-
-		case models.RevertCreationTypeOBJECT:
-			err = a.meta.RevertObject(params.RepositoryID, params.BranchID, params.Revert.Path)
-		default:
-			return branches.NewRevertBranchNotFound().
-				WithPayload(responseError("revert type not found"))
-		}
-		if err != nil {
-			if xerrors.Is(err, db.ErrNotFound) {
-				return branches.NewRevertBranchNotFound().
-					WithPayload(responseError("branch not found"))
-			} else {
-				return branches.NewRevertBranchDefault(http.StatusInternalServerError).WithPayload(responseErrorFrom(err))
-			}
-		}
-
-		return branches.NewRevertBranchNoContent()
-=======
 func (a *Handler) ObjectsGetObjectHandler() objects.GetObjectHandler {
 	return objects.GetObjectHandlerFunc(func(params objects.GetObjectParams, user *models.User) middleware.Responder {
 		err := a.authorize(user, permissions.GetObject(params.RepositoryID))
@@ -731,6 +690,39 @@
 		}
 
 		return objects.NewDeleteObjectNoContent()
->>>>>>> 60b41903
+	})
+}
+func (a *Handler) RevertBranchHandler() branches.RevertBranchHandler {
+	return branches.RevertBranchHandlerFunc(func(params branches.RevertBranchParams, user *models.User) middleware.Responder {
+		err := a.authorize(user, permissions.GetBranch(params.RepositoryID))
+		if err != nil {
+			return branches.NewRevertBranchUnauthorized().WithPayload(responseErrorFrom(err))
+		}
+		switch swag.StringValue(params.Revert.Type) {
+		case models.RevertCreationTypeCOMMIT:
+			err = a.meta.RevertCommit(params.RepositoryID, params.BranchID, params.Revert.Commit)
+
+		case models.RevertCreationTypeTREE:
+			err = a.meta.RevertPath(params.RepositoryID, params.BranchID, params.Revert.Path)
+
+		case models.RevertCreationTypeRESET:
+			err = a.meta.ResetBranch(params.RepositoryID, params.BranchID)
+
+		case models.RevertCreationTypeOBJECT:
+			err = a.meta.RevertObject(params.RepositoryID, params.BranchID, params.Revert.Path)
+		default:
+			return branches.NewRevertBranchNotFound().
+				WithPayload(responseError("revert type not found"))
+		}
+		if err != nil {
+			if xerrors.Is(err, db.ErrNotFound) {
+				return branches.NewRevertBranchNotFound().
+					WithPayload(responseError("branch not found"))
+			} else {
+				return branches.NewRevertBranchDefault(http.StatusInternalServerError).WithPayload(responseErrorFrom(err))
+			}
+		}
+
+		return branches.NewRevertBranchNoContent()
 	})
 }